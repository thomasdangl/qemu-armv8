#######################################################################
# Common libraries for tools and emulators
stub-obj-y = stubs/
<<<<<<< HEAD
util-obj-y = util/ qobject/ qapi/ trace/ qapi-types.o qapi-visit.o qapi-event.o
=======
util-obj-y = util/ qobject/ qapi/
>>>>>>> 4ac44580

#######################################################################
# block-obj-y is code used by both qemu system emulation and qemu-img

block-obj-y = async.o thread-pool.o
block-obj-y += nbd.o block.o blockjob.o
block-obj-y += main-loop.o iohandler.o qemu-timer.o
block-obj-$(CONFIG_POSIX) += aio-posix.o
block-obj-$(CONFIG_WIN32) += aio-win32.o
block-obj-y += block/
block-obj-y += qemu-io-cmds.o

block-obj-y += qemu-coroutine.o qemu-coroutine-lock.o qemu-coroutine-io.o
block-obj-y += qemu-coroutine-sleep.o
block-obj-y += coroutine-$(CONFIG_COROUTINE_BACKEND).o

block-obj-m = block/


######################################################################
# smartcard

libcacard-y += libcacard/cac.o libcacard/event.o
libcacard-y += libcacard/vcard.o libcacard/vreader.o
libcacard-y += libcacard/vcard_emul_nss.o
libcacard-y += libcacard/vcard_emul_type.o
libcacard-y += libcacard/card_7816.o
libcacard-y += libcacard/vcardt.o
libcacard/vcard_emul_nss.o-cflags := $(NSS_CFLAGS)
libcacard/vcard_emul_nss.o-libs := $(NSS_LIBS)

######################################################################
# Target independent part of system emulation. The long term path is to
# suppress *all* target specific code in case of system emulation, i.e. a
# single QEMU executable should support all CPUs and machines.

ifeq ($(CONFIG_SOFTMMU),y)
common-obj-y = blockdev.o blockdev-nbd.o block/
common-obj-y += iothread.o
common-obj-y += net/
common-obj-y += qdev-monitor.o device-hotplug.o
common-obj-$(CONFIG_WIN32) += os-win32.o
common-obj-$(CONFIG_POSIX) += os-posix.o

common-obj-$(CONFIG_LINUX) += fsdev/

common-obj-y += migration.o migration-tcp.o
common-obj-y += vmstate.o
common-obj-y += qemu-file.o
common-obj-$(CONFIG_RDMA) += migration-rdma.o
common-obj-y += qemu-char.o #aio.o
common-obj-y += block-migration.o
common-obj-y += page_cache.o xbzrle.o

common-obj-$(CONFIG_POSIX) += migration-exec.o migration-unix.o migration-fd.o

common-obj-$(CONFIG_SPICE) += spice-qemu-char.o

common-obj-y += audio/
common-obj-y += hw/

common-obj-y += ui/
common-obj-y += bt-host.o bt-vhci.o
bt-host.o-cflags := $(BLUEZ_CFLAGS)

common-obj-y += dma-helpers.o
common-obj-y += vl.o
vl.o-cflags := $(GPROF_CFLAGS) $(SDL_CFLAGS)
common-obj-y += tpm.o

common-obj-$(CONFIG_SLIRP) += slirp/

common-obj-y += backends/

common-obj-$(CONFIG_SECCOMP) += qemu-seccomp.o

common-obj-$(CONFIG_SMARTCARD_NSS) += $(libcacard-y)

######################################################################
# qapi

common-obj-y += qmp-marshal.o
common-obj-y += qmp.o hmp.o
endif

#######################################################################
# Target-independent parts used in system and user emulation
common-obj-y += qemu-log.o
common-obj-y += tcg-runtime.o
common-obj-y += hw/
common-obj-y += qom/
common-obj-y += disas/

######################################################################
# Resource file for Windows executables
version-obj-$(CONFIG_WIN32) += $(BUILD_DIR)/version.o
version-lobj-$(CONFIG_WIN32) += $(BUILD_DIR)/version.lo

######################################################################
# tracing
util-obj-y +=  trace/
target-obj-y += trace/

######################################################################
# guest agent

# FIXME: a few definitions from qapi-types.o/qapi-visit.o are needed
# by libqemuutil.a.  These should be moved to a separate .json schema.
qga-obj-y = qga/
qga-vss-dll-obj-y = qga/<|MERGE_RESOLUTION|>--- conflicted
+++ resolved
@@ -1,11 +1,7 @@
 #######################################################################
 # Common libraries for tools and emulators
 stub-obj-y = stubs/
-<<<<<<< HEAD
-util-obj-y = util/ qobject/ qapi/ trace/ qapi-types.o qapi-visit.o qapi-event.o
-=======
-util-obj-y = util/ qobject/ qapi/
->>>>>>> 4ac44580
+util-obj-y = util/ qobject/ qapi/ qapi-types.o qapi-visit.o qapi-event.o
 
 #######################################################################
 # block-obj-y is code used by both qemu system emulation and qemu-img
